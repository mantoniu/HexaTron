// The http module contains methods to handle http queries.
const http = require('http');
const httpProxy = require('http-proxy');
const {Server} = require('socket.io');
const jwt = require("jsonwebtoken");
const {io: Client} = require('socket.io-client');
const {addCors} = require("./cors");

// We will need a proxy to send requests to the other services.
const publicRoutes = ["login", "register", "resetPassword"];
const jwtAccessSecretKey = process.env.ACCESS_TOKEN_SECRET;
const jwtRefreshSecretKey = process.env.REFRESH_TOKEN_SECRET;
const proxy = httpProxy.createProxyServer();

function checkAuthentication(req, res, access, next) {
    if (req.method === 'OPTIONS') {
        return next({userID: ""});
    }
    const token = req.headers["authorization"].split(" ")[1];
    if (!token) {
        res.statusCode = 401;
        return res.end("Unauthorized: No token provided");
    }
    try {
        let decoded;
        if (access) {
            decoded = jwt.verify(token, jwtAccessSecretKey);
        } else {
            decoded = jwt.verify(token, jwtRefreshSecretKey);
        }
        next(decoded);
    } catch (error) {
        res.statusCode = 498;
        res.end("Unauthorized: Invalid token");
    }
}

/* The http module contains a createServer function, which takes one argument, which is the function that
** will be called whenever a new request arrives to the server.
 */

const server = http.createServer(function (request, response) {
    // First, let's check the URL to see if it's a REST request or a file request.
    // We will remove all cases of "../" in the url for security purposes.
    addCors(response);
    let filePath = request.url.split("/").filter(function(elem) {
        return elem !== "..";
    });
    try {
        // If the URL starts by /api, then it's a REST request (you can change that if you want).
        if (filePath[1] === "api") {
            if (filePath[2] === "user") {
<<<<<<< HEAD
                if (publicRoutes.includes(filePath[3].split("?")[0])) {
=======
                if (request.method === "OPTIONS") {
                    response.end();
                } else if (publicRoutes.includes(filePath[3].split("?")[0])) {
>>>>>>> c12b5887
                    proxy.web(request, response, {target: process.env.USER_SERVICE_URL});
                } else {
                    checkAuthentication(request, response, filePath[3] !== "refreshToken", (token) => {
                        request.headers["x-user-id"] = token.userID;
                        proxy.web(request, response, {target: process.env.USER_SERVICE_URL});
                    });
                }
            } else {
                response.statusCode = 400;
                response.end();
            }
        // If it doesn't start by /api, then it's a request for a file.
        } else {
            console.log("Request for a file received, transferring to the file service")
            proxy.web(request, response, {target: process.env.FILES_URL});
        }
    } catch(error) {
        console.log(`error while processing ${request.url}: ${error}`)
        response.statusCode = 400;
        response.end(`Something in your request (${request.url}) is strange...`);
    }
// For the server to be listening to request, it needs a port, which is set thanks to the listen function.
})

const ioServer = new Server(server, {
    cors: {
        origin: "*",
        methods: ["GET", "POST"]
    }
});

const gameServiceSocket = Client(process.env.GAME_SERVICE_URL);
const gameNamespace = ioServer.of("/game");

const servicesNamespaces = {
    Game: {
        namespace: gameNamespace,
        socket: gameServiceSocket,
    }
};

Object.entries(servicesNamespaces).forEach(([serviceName, service]) => {
    const {namespace, socket} = service;

    namespace.on("connection", (clientSocket) => {
        clientSocket.onAny((eventName, ...args) => {
            socket.emit(eventName, {
                socketId: clientSocket.id,
                args
            });
        });

        clientSocket.on("disconnect", () => {
            socket.emit(`leave${serviceName}`, clientSocket.id);
        });
    });

    socket.onAny((eventName, data) => {
        if (data.room) {
            namespace.to(data.room).emit(eventName, data.eventData);
        }
    });

    socket.on("connect", () => {
        console.log(`✅ Gateway connected to ${serviceName} Service`);
    });

    socket.on("disconnect", () => {
        console.log(`❌ Gateway disconnected from ${serviceName} Service`);
    });
});

server.listen(8000, () => {
    console.log(`🌐 Gateway listening on ${process.env.GATEWAY_URL}`);
});<|MERGE_RESOLUTION|>--- conflicted
+++ resolved
@@ -50,13 +50,9 @@
         // If the URL starts by /api, then it's a REST request (you can change that if you want).
         if (filePath[1] === "api") {
             if (filePath[2] === "user") {
-<<<<<<< HEAD
-                if (publicRoutes.includes(filePath[3].split("?")[0])) {
-=======
                 if (request.method === "OPTIONS") {
                     response.end();
                 } else if (publicRoutes.includes(filePath[3].split("?")[0])) {
->>>>>>> c12b5887
                     proxy.web(request, response, {target: process.env.USER_SERVICE_URL});
                 } else {
                     checkAuthentication(request, response, filePath[3] !== "refreshToken", (token) => {

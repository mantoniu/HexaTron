FROM node:18-slim

RUN apt-get update && apt-get install -y curl

WORKDIR /app/game-service/
COPY ./game-service/package*.json ./
COPY ./game-service/*.js ./
COPY ./game-service/game ./game
COPY ../utils/* /app/utils/

RUN npm install
RUN cd /app/utils && npm install

<<<<<<< HEAD
EXPOSE 8007
CMD ["npm", "start"]
=======
EXPOSE 8002
CMD ["node", "index.js"]
>>>>>>> b82a7030
<|MERGE_RESOLUTION|>--- conflicted
+++ resolved
@@ -11,10 +11,5 @@
 RUN npm install
 RUN cd /app/utils && npm install
 
-<<<<<<< HEAD
-EXPOSE 8007
-CMD ["npm", "start"]
-=======
 EXPOSE 8002
-CMD ["node", "index.js"]
->>>>>>> b82a7030
+CMD ["node", "start"]
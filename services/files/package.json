{
  "name": "fileserver",
  "version": "1.0.0",
  "description": "",
  "main": "index.js",
  "scripts": {
    "test": "echo \"Error: no test specified\" && exit 1",
    "start": "node ./index.js",
    "sync:dev": "node capacitor-config-sync.js dev",
    "sync:prod": "node capacitor-config-sync.js prod"
  },
  "keywords": [],
  "author": "",
  "license": "ISC",
  "dependencies": {
    "@capacitor/android": "^7.2.0",
<<<<<<< HEAD
    "@capacitor/app": "^7.0.1",
=======
>>>>>>> fb68e697
    "@capacitor/assets": "^3.0.5",
    "@capacitor/core": "^7.2.0",
    "@capacitor/haptics": "^7.0.1",
    "@capacitor/keyboard": "^7.0.1",
<<<<<<< HEAD
=======
    "@capacitor/push-notifications": "^7.0.1",
>>>>>>> fb68e697
    "sharp": "^0.34.0",
    "swagger-ui-dist": "^5.19.0"
  },
  "devDependencies": {
    "@capacitor/cli": "^7.2.0"
  }
}<|MERGE_RESOLUTION|>--- conflicted
+++ resolved
@@ -14,18 +14,12 @@
   "license": "ISC",
   "dependencies": {
     "@capacitor/android": "^7.2.0",
-<<<<<<< HEAD
     "@capacitor/app": "^7.0.1",
-=======
->>>>>>> fb68e697
     "@capacitor/assets": "^3.0.5",
     "@capacitor/core": "^7.2.0",
     "@capacitor/haptics": "^7.0.1",
     "@capacitor/keyboard": "^7.0.1",
-<<<<<<< HEAD
-=======
     "@capacitor/push-notifications": "^7.0.1",
->>>>>>> fb68e697
     "sharp": "^0.34.0",
     "swagger-ui-dist": "^5.19.0"
   },

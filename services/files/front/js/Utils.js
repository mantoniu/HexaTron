--- conflicted
+++ resolved
@@ -1,17 +1,5 @@
-<<<<<<< HEAD
-=======
 import {AlertMessage} from "../components/alert-message/alert-message.js";
 
-export function resizeCanvas(percentWidth, percentHeight, id, drawingFunction) {
-    const rect = this.getBoundingClientRect();
-    const canvas = this.shadowRoot.getElementById(id);
-    canvas.setAttribute("width", (rect.width * percentWidth).toString());
-    canvas.setAttribute("height", (rect.height * percentHeight).toString());
-    if (drawingFunction)
-        drawingFunction();
-}
-
->>>>>>> ca75b679
 export function convertRemToPixels(rem) {
     return rem * parseFloat(getComputedStyle(document.documentElement).fontSize);
 }

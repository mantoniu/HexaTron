export class User {
    constructor(id, name, profilePicturePath, parameters) {
        this._id = id;
<<<<<<< HEAD
        this._name = name;
        this._profilePicturePath = profilePicturePath;
        this._parameters = parameters;
    }

    get name() {
        return this._name;
    }

    set name(name) {
        this._name = name;
    }

    get id() {
        return this._id;
    }

    get profilePicturePath() {
        return this._profilePicturePath;
    }

    get parameters() {
        return this._parameters;
    }

    set parameters(parameters) {
        this._parameters = parameters;
=======
        this.name = name;
        this.profilePicturePath = profilePicturePath;
        this.parameters = parameters;
>>>>>>> 5db1d2be
    }
}<|MERGE_RESOLUTION|>--- conflicted
+++ resolved
@@ -1,38 +1,8 @@
 export class User {
     constructor(id, name, profilePicturePath, parameters) {
         this._id = id;
-<<<<<<< HEAD
-        this._name = name;
-        this._profilePicturePath = profilePicturePath;
-        this._parameters = parameters;
-    }
-
-    get name() {
-        return this._name;
-    }
-
-    set name(name) {
-        this._name = name;
-    }
-
-    get id() {
-        return this._id;
-    }
-
-    get profilePicturePath() {
-        return this._profilePicturePath;
-    }
-
-    get parameters() {
-        return this._parameters;
-    }
-
-    set parameters(parameters) {
-        this._parameters = parameters;
-=======
         this.name = name;
         this.profilePicturePath = profilePicturePath;
         this.parameters = parameters;
->>>>>>> 5db1d2be
     }
 }
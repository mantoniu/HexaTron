import {userService} from "../services/user-service.js";
import {socketService} from "../services/socket-service.js";

/**
 * Default error messages mapped to HTTP status codes.
 *
 * @constant {Object}
 */
export const DEFAULT_ERROR_MESSAGES = Object.freeze({
    400: "Something went wrong with your request. Please check your input and try again.",
    401: "You need to log in to perform this action.",
    403: "You do not have permission to perform this action.",
    404: "The resource you are looking for could not be found.",
    500: "We are experiencing some technical difficulties. Please try again later.",
    503: "Unable to connect to the server. Please check your internet connection and try again."
});

/**
 * Class for managing API requests and tokens
 * This class implements the Singleton pattern to ensure a single instance.
 * It handles HTTP requests, token management, and automatic token refresh.
 *
 * @class ApiClient
 * @singleton
 */
export class ApiClient {
    static _instance = null;

    /**
     * Private constructor (singleton pattern).
     *
     * @private
     */
    constructor() {
        if (ApiClient._instance) return ApiClient._instance;

        this._accessToken = localStorage.getItem("accessToken") || null;
        this._refreshToken = localStorage.getItem("refreshToken") || null;

        ApiClient._instance = this;
    }

    /**
     * Retrieves the singleton instance of ApiClient.
     *
     * @returns {ApiClient} The singleton instance.
     */
    static getInstance() {
        if (!ApiClient._instance) {
            ApiClient._instance = new ApiClient();
        }
        return ApiClient._instance;
    }

    /**
     * Refreshes the access token using the refresh token.
     *
     * @returns {Promise<Object>} A promise that resolves to the new access token or an error.
     */
    async refreshAccessToken() {
        const response = await this.request("POST", "api/user/refresh-token", null, this._refreshToken);
        if (response) {
            this._accessToken = response.data.accessToken;
            localStorage.setItem("accessToken", this._accessToken);
        }
        return response;
    }

    /**
     * Sends an HTTP request to the server.
     *
     * @param {string} method - The HTTP method (GET, POST, PATCH, DELETE).
     * @param {string} endpoint - The API endpoint.
     * @param {Object|null} body - The request body (if applicable).
     * @param {string|null} token - The authentication token.
     * @param {boolean} [asJson=true] - Whether to send the body as JSON. If false, assumes body is already in the correct format (e.g., FormData).
     * @returns {Promise<Object>} The response object.
     */
    async request(method, endpoint, body = null, token = null, asJson = true) {
        token = token ?? this._accessToken;

        const headers = {};

        if (token)
            headers["Authorization"] = `Bearer ${token}`;

        if (asJson) {
            headers["Content-Type"] = "application/json";
            body = body ? JSON.stringify(body) : null;
        }

        const options = {
            method,
            headers,
            body
        };

        try {
            const response = await fetch(`${window.location.origin}/${endpoint}`, options);
            const data = await response.json().catch(() => null);
            if (response.status === 498) {
                const response = await this.refreshAccessToken();
                if (response.ok)
                    return this.request(method, endpoint, body, this._accessToken, asJson);
<<<<<<< HEAD
            } else if (response.status === 407) {
=======
            } else if (response.status === 401) {
>>>>>>> e1789cfa
                await userService._reset();
                socketService.disconnectAll();
                return;
            }

            if (!response.ok)
                return {success: false, status: response.status};

            return {success: true, data};
        } catch (error) {
            if (error.name === "TypeError" || error.message === "Failed to fetch")
                return {success: false, status: 503};

            return {success: false, status: 500};
        }
    }

    /**
     * Sets the access and refresh tokens.
     *
     * @param {string} accessToken - The access token to set.
     * @param {string} refreshToken - The refresh token to set.
     */
    setTokens(accessToken, refreshToken) {
        this._accessToken = accessToken;
        this._refreshToken = refreshToken;
        localStorage.setItem("accessToken", accessToken);
        localStorage.setItem("refreshToken", refreshToken);
    }

    /**
     * Clears the access and refresh tokens from memory and localStorage.
     */
    clearTokens() {
        this._accessToken = null;
        this._refreshToken = null;
        localStorage.removeItem("accessToken");
        localStorage.removeItem("refreshToken");
    }
}

export const apiClient = ApiClient.getInstance();<|MERGE_RESOLUTION|>--- conflicted
+++ resolved
@@ -1,6 +1,3 @@
-import {userService} from "../services/user-service.js";
-import {socketService} from "../services/socket-service.js";
-
 /**
  * Default error messages mapped to HTTP status codes.
  *
@@ -102,11 +99,7 @@
                 const response = await this.refreshAccessToken();
                 if (response.ok)
                     return this.request(method, endpoint, body, this._accessToken, asJson);
-<<<<<<< HEAD
             } else if (response.status === 407) {
-=======
-            } else if (response.status === 401) {
->>>>>>> e1789cfa
                 await userService._reset();
                 socketService.disconnectAll();
                 return;

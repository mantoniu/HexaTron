import {USER_EVENTS, userService} from "../services/user-service.js";

let url = "https://hexatron.ps8.pns.academy";

export let hapticImpact = async () => {
};

export let hapticNotification = async () => {
};

export let hapticVibration = async () => {
};

export const mobile = Capacitor.isNativePlatform();

if (mobile) {
<<<<<<< HEAD
    const {EnvPlugin, Haptics, App} = Capacitor.Plugins;
=======
    const {EnvPlugin, Haptics, PushNotifications} = Capacitor.Plugins;
>>>>>>> fb68e697
    if (EnvPlugin) {
        const {apiUrl} = await EnvPlugin.getApiUrl();
        url = apiUrl;
    }
    if (Haptics) {
        // When playing a game is found
        hapticVibration = async () => {
            await Haptics.vibrate();
        };

        // When the user modifies something and a popup is shown, or when the user receives a notification
        hapticNotification = async () => {
            await Haptics.notification();
        };

        //When the user loses a round
        hapticImpact = async () => {
            await Haptics.impact();
        };
    }
<<<<<<< HEAD
    if (App) {
        App.addListener("backButton", ({canGoBack}) => {
            const drawerMenu = document.querySelector("drawer-menu");
            if (document.querySelector("game-component")) {
                window.history.back();
            } else if (drawerMenu.open) {
                drawerMenu.closeButton().click();
            } else {
                const confirmExit = window.confirm("Quitter l’application ?");
                if (confirmExit) {
                    App.exitApp();
                }
            }
        });

    }
}
=======
>>>>>>> fb68e697

    if (PushNotifications) {
        PushNotifications.requestPermissions().then(result => {
            if (result.receive === 'granted') {
                if (userService.isConnected())
                    PushNotifications.register();

                userService.on(USER_EVENTS.CONNECTION, async () =>
                    PushNotifications.register());

                userService.on(USER_EVENTS.LOGOUT, async () =>
                    PushNotifications.unregister());
            } else console.error("Unable to get access to the notifications");
        });

        // On success, we should be able to receive notifications
        PushNotifications.addListener('registration', async (token) =>
            await userService.updateNotificationToken(token.value));

        // Some issue with our setup and push will not work
        PushNotifications.addListener('registrationError',
            (error) => console.error('Error on registration: ' + JSON.stringify(error)));

        // Show us the notification payload if the app is open on our device
        PushNotifications.addListener('pushNotificationReceived',
            (notification) => console.log('Push received: ' + JSON.stringify(notification)));

        // Method called when tapping on a notification
        PushNotifications.addListener('pushNotificationActionPerformed',
            (notification) => console.log('Push action performed: ' + JSON.stringify(notification)));
    }
}

export const API_HOST = Capacitor.getPlatform() === "web"
    ? window.location.origin
    : url;<|MERGE_RESOLUTION|>--- conflicted
+++ resolved
@@ -14,15 +14,13 @@
 export const mobile = Capacitor.isNativePlatform();
 
 if (mobile) {
-<<<<<<< HEAD
-    const {EnvPlugin, Haptics, App} = Capacitor.Plugins;
-=======
-    const {EnvPlugin, Haptics, PushNotifications} = Capacitor.Plugins;
->>>>>>> fb68e697
+    const {EnvPlugin, Haptics, App, PushNotifications} = Capacitor.Plugins;
+
     if (EnvPlugin) {
         const {apiUrl} = await EnvPlugin.getApiUrl();
         url = apiUrl;
     }
+
     if (Haptics) {
         // When playing a game is found
         hapticVibration = async () => {
@@ -39,7 +37,7 @@
             await Haptics.impact();
         };
     }
-<<<<<<< HEAD
+
     if (App) {
         App.addListener("backButton", ({canGoBack}) => {
             const drawerMenu = document.querySelector("drawer-menu");
@@ -56,9 +54,6 @@
         });
 
     }
-}
-=======
->>>>>>> fb68e697
 
     if (PushNotifications) {
         PushNotifications.requestPermissions().then(result => {

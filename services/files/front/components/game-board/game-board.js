<<<<<<< HEAD
import { Component } from "../component/component.js";
import { GameEngine, GameType } from "../../js/GameEngine.js";
import { resizeCanvas } from "../../js/Utils.js";
=======
import {Component} from "../component/component.js";
import {GameEngine} from "../../js/GameEngine.js";
import {CURRENT_USER} from "../../js/UserMock.js";
import {GameType} from "../../js/Game.js";
>>>>>>> 31ac4eb0

export class GameBoard extends Component {
    async connectedCallback() {
        await super.connectedCallback();
        const canvas = this.shadowRoot.getElementById("board");
        const context = canvas.getContext("2d");
<<<<<<< HEAD
        this.gameEngine = new GameEngine(GameType.LOCAL, context);

        this.resizeCanvasFunction = resizeCanvas.bind(this, 0.85, 0.80, "board", this.gameEngine.draw, this.gameEngine);
        this.resizeCanvasFunction.call();

        window.addEventListener("resize", this.resizeCanvasFunction);

        const event = new CustomEvent("game-created", {
            bubbles: true,
            detail: { players: this.gameEngine._game.players }
        });

        this.dispatchEvent(event);
    }

    disconnectedCallback() {
        window.removeEventListener("resize", this.resizeCanvasFunction);
=======
        this.gameEngine = new GameEngine([CURRENT_USER], GameType.LOCAL, 9, 16, 3, 2, context, 200);
        await this.gameEngine.start();
>>>>>>> 31ac4eb0
    }
}<|MERGE_RESOLUTION|>--- conflicted
+++ resolved
@@ -1,21 +1,19 @@
-<<<<<<< HEAD
 import { Component } from "../component/component.js";
 import { GameEngine, GameType } from "../../js/GameEngine.js";
 import { resizeCanvas } from "../../js/Utils.js";
-=======
 import {Component} from "../component/component.js";
 import {GameEngine} from "../../js/GameEngine.js";
 import {CURRENT_USER} from "../../js/UserMock.js";
 import {GameType} from "../../js/Game.js";
->>>>>>> 31ac4eb0
+import {resizeCanvas} from "../../js/Utils.js";
+
 
 export class GameBoard extends Component {
     async connectedCallback() {
         await super.connectedCallback();
         const canvas = this.shadowRoot.getElementById("board");
         const context = canvas.getContext("2d");
-<<<<<<< HEAD
-        this.gameEngine = new GameEngine(GameType.LOCAL, context);
+        this.gameEngine = new GameEngine([CURRENT_USER], GameType.LOCAL, 9, 16, 3, 2, context, 200);
 
         this.resizeCanvasFunction = resizeCanvas.bind(this, 0.85, 0.80, "board", this.gameEngine.draw, this.gameEngine);
         this.resizeCanvasFunction.call();
@@ -28,13 +26,11 @@
         });
 
         this.dispatchEvent(event);
+
+        await this.gameEngine.start();
     }
 
     disconnectedCallback() {
         window.removeEventListener("resize", this.resizeCanvasFunction);
-=======
-        this.gameEngine = new GameEngine([CURRENT_USER], GameType.LOCAL, 9, 16, 3, 2, context, 200);
-        await this.gameEngine.start();
->>>>>>> 31ac4eb0
     }
 }
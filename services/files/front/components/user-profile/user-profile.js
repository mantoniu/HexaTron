--- conflicted
+++ resolved
@@ -1,49 +1,19 @@
 import {AccountInformation} from "../account-information/account-information.js";
 import {userService} from "../../services/user-service.js";
-<<<<<<< HEAD
 import {ProfileHeader} from "../profile-header/profile-header.js";
 import {Component} from "../component/component.js";
 import {ModalDialog} from "../modal-dialog/modal-dialog.js";
 import {AlertMessage} from "../alert-message/alert-message.js";
-=======
-import {FormInput} from "../form-input/form-input.js";
-import {SubmitButton} from "../submit-button/submit-button.js";
-import {ImageButton} from "../image-button/image-button.js";
-import {BaseAuth} from "../base-auth/base-auth.js";
-import {UserPasswordPart} from "../user-password-part/user-password-part.js";
-import {UserFriendPart} from "../user-friend-part/user-friend-part.js";
 
-export class UserProfile extends BaseAuth {
-    static SELECTORS = {
-        PROFILE_PICTURE: "profile-picture",
-        USERNAME: "username",
-        ELO: "elo",
-        LEAGUE: "league",
-        USERNAME_INPUT: "username-input",
-        EDIT_USERNAME: "edit-username",
-        USERNAME_DIV: "username-div",
-    };
->>>>>>> 1efd0acf
-
+//TODO merge with main
 export class UserProfile extends Component {
     constructor() {
         super();
 
-<<<<<<< HEAD
         AccountInformation.register();
         ProfileHeader.register();
         ModalDialog.register();
         AlertMessage.register();
-=======
-        FormInput.register();
-        SubmitButton.register();
-        ImageButton.register();
-        UserPasswordPart.register();
-        UserFriendPart.register();
-
-        this.editingUsername = false;
-        this._elements = {};
->>>>>>> 1efd0acf
     }
 
     static get observedAttributes() {
@@ -78,7 +48,6 @@
         }
     }
 
-<<<<<<< HEAD
     _setupListeners() {
         this.shadowRoot.addEventListener("updateInformation", async (event) => {
             event.stopPropagation();
@@ -93,17 +62,6 @@
             const res = await userService.updatePassword(
                 data["current-password"],
                 data["confirm-password"]);
-=======
-    async connectedCallback() {
-        await super.connectedCallback();
-        if (!JSON.parse(this.getAttribute("editable"))) {
-            this.shadowRoot.getElementById("edit-username").style.display = "none";
-        }
-
-        this._elements = this.initializeElements(UserProfile.SELECTORS);
-        this.setupEventListeners();
-        this.updateUserData();
->>>>>>> 1efd0acf
 
             this._handlePasswordUpdate(res);
         });
@@ -127,36 +85,12 @@
     _createModalPopup() {
         const modalPopup = document.createElement("modal-dialog");
 
-<<<<<<< HEAD
         modalPopup.setAttribute("modal-title", "⚠️ Delete your account ?");
         modalPopup.innerText = "Once you proceed with deletion, all your account information will be permanently removed. This includes your personal details, settings, and your Elo rating, which cannot be recovered. Please make sure you want to continue before confirming this action.";
-=======
-        const part = this.shadowRoot.querySelector(this.getAttribute("part"));
-        if (part && userService.isConnected()) {
-            if (this.getAttribute("part") === "user-friend-part") {
-                part.setAttribute("friend-id", this.user._id);
-            }
-            part.style.display = "flex";
-        }
-
-        if (this._elements.PROFILE_PICTURE && this.user.profilePicturePath) {
-            this._elements.PROFILE_PICTURE.src = this.user.profilePicturePath;
-            this._elements.PROFILE_PICTURE.onerror = () => console.warn("Error loading the profile picture");
-        }
->>>>>>> 1efd0acf
 
         modalPopup.addEventListener("action", () => this._handleDelete());
 
-<<<<<<< HEAD
         document.body.appendChild(modalPopup);
-=======
-        if (this._elements.ELO && this.user.elo) {
-            this._elements.ELO.textContent = `ELO: ${Math.round(this.user.elo)}`;
-        }
-        if (this._elements.LEAGUE && this.user.league) {
-            this._elements.LEAGUE.textContent = `League: ${this.user.league}`;
-        }
->>>>>>> 1efd0acf
     }
 
     async _handleDelete() {

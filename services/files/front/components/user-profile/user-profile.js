import {UserService} from "../../services/user-service.js";
import {FormInput} from "../form-input/form-input.js";
import {SubmitButton} from "../submit-button/submit-button.js";
import {ImageButton} from "../image-button/image-button.js";
import {BaseAuth} from "../base-auth/base-auth.js";
import {UserPasswordPart} from "../user-password-part/user-password-part.js";

export class UserProfile extends BaseAuth {
    static SELECTORS = {
        PROFILE_PICTURE: "profile-picture",
        USERNAME: "username",
        ELO: "elo",
        LEAGUE: "league",
        USERNAME_INPUT: "username-input",
        EDIT_USERNAME: "edit-username",
        USERNAME_DIV: "username-div",
    };

    constructor() {
        super();

        FormInput.register();
        SubmitButton.register();
        ImageButton.register();
        UserPasswordPart.register();

        this.editingUsername = false;
        this._elements = {};
    }

    static get observedAttributes() {
        return ["user", "editable", "part"];
    }

    attributeChangedCallback(name, oldValue, newValue) {
        if (name === "user") {
            this.user = JSON.parse(newValue);
            this.updateUserData();
        }
        if (name === "editable" && !newValue) {
            this.shadowRoot.getElementById("edit-username").style.display = "none";
        }
    }

    async connectedCallback() {
        await super.connectedCallback();
        if (!JSON.parse(this.getAttribute("editable"))) {
            this.shadowRoot.getElementById("edit-username").style.display = "none";
        }
        this.user = JSON.parse(this.getAttribute("user"));
        if (this.getAttribute("part")) {
            this.shadowRoot.querySelector(this.getAttribute("part")).style.display = "flex";
        }
        this._elements = this.initializeElements(UserProfile.SELECTORS);
        this.setupEventListeners();
        this.updateUserData();

    }

    setupEventListeners() {
        this.addAutoCleanListener(this._elements.EDIT_USERNAME, "click", () => this.toggleUsernameEdit());
    }


    updateUserData() {
<<<<<<< HEAD
        if (!this.isConnected || !this.user)
=======
        if (!UserService.getInstance().isConnected())
>>>>>>> 5db1d2be
            return;

        if (this._elements.PROFILE_PICTURE && this.user.profilePicturePath) {
            this._elements.PROFILE_PICTURE.src = this.user.profilePicturePath;
            this._elements.PROFILE_PICTURE.onerror = () => console.warn("Error loading the profile picture");
        }

        if (this._elements.USERNAME && this.user.name)
            this._elements.USERNAME.innerText = this.user.name;

        if (this._elements.ELO && this.user.elo) {
            this._elements.ELO.textContent += Math.round(this.user.elo);
        }
        if (this._elements.LEAGUE && this.user.league) {
            this._elements.LEAGUE.textContent += this.user.league;
        }
    }

    async toggleUsernameEdit() {
        if (!this.editingUsername) {
            this.showElement(this._elements.USERNAME_INPUT);
            this.hideElement(this._elements.USERNAME);
            this._elements.EDIT_USERNAME.setAttribute("src", "./assets/validate.svg");
            this._elements.USERNAME_INPUT.setAttribute("value", this.user.name);
            this.editingUsername = true;
        } else {
            if (this.checkInputs(UserProfile.SELECTORS.USERNAME_DIV)) {
                const newUsername = this._elements.USERNAME_INPUT.shadowRoot.querySelector("input").value;
                const data = await UserService.getInstance().updateUser({name: newUsername});
                this._handleUsernameChange(data);
            }
        }
    }

    _handleUsernameChange(data) {
        if (data.success) {
            this.hideElement(this._elements.USERNAME_INPUT);
            this.showElement(this._elements.USERNAME);
            this._elements.EDIT_USERNAME.setAttribute("src", "./assets/edit.svg");
            this.editingUsername = false;
            if (this._elements.USERNAME && data.name)
                this._elements.USERNAME.innerText = data.name;
        } else alert(data.error);
    }
}<|MERGE_RESOLUTION|>--- conflicted
+++ resolved
@@ -3,7 +3,7 @@
 import {SubmitButton} from "../submit-button/submit-button.js";
 import {ImageButton} from "../image-button/image-button.js";
 import {BaseAuth} from "../base-auth/base-auth.js";
-import {UserPasswordPart} from "../user-password-part/user-password-part.js";
+import {checkInputsValidity, getInputsData} from "../../js/FormUtils.js";
 
 export class UserProfile extends BaseAuth {
     static SELECTORS = {
@@ -63,11 +63,7 @@
 
 
     updateUserData() {
-<<<<<<< HEAD
-        if (!this.isConnected || !this.user)
-=======
-        if (!UserService.getInstance().isConnected())
->>>>>>> 5db1d2be
+        if (!this.isConnected && !this.user)
             return;
 
         if (this._elements.PROFILE_PICTURE && this.user.profilePicturePath) {

import {Component} from "../component/component.js";
import {LoginPortal} from "../login-portal/login-portal.js";
import {userService} from "../../services/user-service.js";
import {UserProfile} from "../user-profile/user-profile.js";
import {RegisterPortal} from "../register-portal/register-portal.js";
import {ForgottenPasswordPortal} from "../forgotten-password-portal/forgotten-password-portal.js";
import {SettingsPortal} from "../settings-portal/settings-portal.js";
import {LeaderboardPortal} from "../leaderboard-portal/leaderboard-portal.js";
<<<<<<< HEAD
import {FriendsPortal} from "../friends-portal/friends-portal.js";
=======
import {ChatPortal} from "../chat-portal/chat-portal.js";
>>>>>>> be77f66a

export const DRAWER_CONTENT = Object.freeze({
    PROFILE: "profile",
    REGISTER: "register",
    FORGOT_PASSWORD: "forgottenPassword",
    SETTINGS: "settings",
    LEADERBOARD: "leaderboard",
<<<<<<< HEAD
    FRIENDS: "friends"
=======
    CHAT: "chat"
>>>>>>> be77f66a
});

export class DrawerMenu extends Component {
    constructor() {
        super();

        this.current = "";
        this.previous = "";
        this._oppened = false;
        LoginPortal.register();
        UserProfile.register();
        RegisterPortal.register();
        ForgottenPasswordPortal.register();
        LeaderboardPortal.register();
        SettingsPortal.register();
<<<<<<< HEAD
        FriendsPortal.register();
=======
        ChatPortal.register();
>>>>>>> be77f66a
    }

    async connectedCallback() {
        await super.connectedCallback();
        this._content = this.shadowRoot.getElementById("content");

        this.addAutoCleanListener(window, "openDrawer", (event) => {
            if (this.loadContent(event.detail.type))
                this.nav(event.detail.type);
        });

        this.addAutoCleanListener(window, "changeContent", (event) => {
            this.loadContent(event.detail);
        });

        this.shadowRoot.getElementById("close-btn").onclick = () => this.nav(this.current);

        this.addAutoCleanListener(document, "click", (event) => {
            if (!(event.composedPath().some(element => element.localName === "drawer-menu" || element.localName === "custom-nav")) && this._oppened) {
                this.nav(this.current);
            }
        });

        this.addAutoCleanListener(this, "showUserProfile", (event) => {
            event.stopPropagation();
            this.previous = this.current;
            if (event.detail.name === userService.user.name) {
                this.current = DRAWER_CONTENT.PROFILE;
                this.loadContent(DRAWER_CONTENT.PROFILE);
            } else {
                this.current = DRAWER_CONTENT.FRIENDS;
                this.loadContent(DRAWER_CONTENT.FRIENDS);
                const newEvent = new CustomEvent("watchProfile", {
                    detail: {player: event.detail},
                    bubbles: true,
                    composed: true
                });
                this.shadowRoot.querySelector("friends-portal").dispatchEvent(newEvent);
            }
        });

        this.addAutoCleanListener(this, "watchProfile", (event) => {
            event.stopPropagation();
            this.shadowRoot.getElementById("close-btn").innerHTML = `&larr;`;
            this.shadowRoot.getElementById("close-btn").onclick = () => {
                this.shadowRoot.querySelector("friends-portal").stopWatchingProfileEvent();
                this.setInitialState();
            };
        });
    }

    loadContent(type) {
        let component;

        switch (type) {
            case DRAWER_CONTENT.PROFILE:
                component = (userService.isConnected())
                    ? `<user-profile user='${JSON.stringify(userService.user)}' editable='true' part='user-password-part'></user-profile>`
                    : "<login-portal></login-portal>";
                break;
            case DRAWER_CONTENT.REGISTER:
                component = "<register-portal></register-portal>";
                break;
            case DRAWER_CONTENT.FORGOT_PASSWORD:
                component = "<forgotten-password-portal></forgotten-password-portal>";
                break;
            case DRAWER_CONTENT.SETTINGS:
                component = "<settings-portal></settings-portal>";
                break;
            case DRAWER_CONTENT.LEADERBOARD:
                component = "<leaderboard-portal></leaderboard-portal>";
                break;
<<<<<<< HEAD
            case DRAWER_CONTENT.FRIENDS:
                component = "<friends-portal></friends-portal>";
=======
            case DRAWER_CONTENT.CHAT:
                component = "<chat-portal></chat-portal>";
>>>>>>> be77f66a
                break;
            default:
                console.warn("This type is not yet supported");
                return false;
        }
        this._content.innerHTML = component;
        return true;
    }

    nav(type) {
        const sidenav = this.shadowRoot.getElementById("mySidenav");
        const closeBtn = this.shadowRoot.getElementById("close-btn");

        if (this._oppened && this.current === type) {
            closeBtn.style.visibility = "hidden";
            sidenav.classList.remove("open");
            this.shadowRoot.getElementById("content").innerHTML = "";
            this._oppened = !this._oppened;

        } else {
            closeBtn.style.visibility = "visible";
            sidenav.classList.add("open");
            this._oppened = true;
        }
        this.current = type;
    }

    setInitialState() {
        this.shadowRoot.getElementById("close-btn").innerHTML = `&times;`;
        this.shadowRoot.getElementById("close-btn").onclick = () => this.nav(this.current);
    }
}<|MERGE_RESOLUTION|>--- conflicted
+++ resolved
@@ -6,11 +6,8 @@
 import {ForgottenPasswordPortal} from "../forgotten-password-portal/forgotten-password-portal.js";
 import {SettingsPortal} from "../settings-portal/settings-portal.js";
 import {LeaderboardPortal} from "../leaderboard-portal/leaderboard-portal.js";
-<<<<<<< HEAD
+import {ChatPortal} from "../chat-portal/chat-portal.js";
 import {FriendsPortal} from "../friends-portal/friends-portal.js";
-=======
-import {ChatPortal} from "../chat-portal/chat-portal.js";
->>>>>>> be77f66a
 
 export const DRAWER_CONTENT = Object.freeze({
     PROFILE: "profile",
@@ -18,11 +15,9 @@
     FORGOT_PASSWORD: "forgottenPassword",
     SETTINGS: "settings",
     LEADERBOARD: "leaderboard",
-<<<<<<< HEAD
     FRIENDS: "friends"
-=======
+    LEADERBOARD: "leaderboard",
     CHAT: "chat"
->>>>>>> be77f66a
 });
 
 export class DrawerMenu extends Component {
@@ -38,11 +33,8 @@
         ForgottenPasswordPortal.register();
         LeaderboardPortal.register();
         SettingsPortal.register();
-<<<<<<< HEAD
+        ChatPortal.register();
         FriendsPortal.register();
-=======
-        ChatPortal.register();
->>>>>>> be77f66a
     }
 
     async connectedCallback() {
@@ -115,13 +107,11 @@
             case DRAWER_CONTENT.LEADERBOARD:
                 component = "<leaderboard-portal></leaderboard-portal>";
                 break;
-<<<<<<< HEAD
+            case DRAWER_CONTENT.CHAT:
+                component = "<chat-portal></chat-portal>";
+                break;
             case DRAWER_CONTENT.FRIENDS:
                 component = "<friends-portal></friends-portal>";
-=======
-            case DRAWER_CONTENT.CHAT:
-                component = "<chat-portal></chat-portal>";
->>>>>>> be77f66a
                 break;
             default:
                 console.warn("This type is not yet supported");

import {Component} from "../component/component.js";
import {LoginPortal} from "../login-portal/login-portal.js";
import {UserService} from "../../services/user-service.js";
import {UserProfile} from "../user-profile/user-profile.js";
import {RegisterPortal} from "../register-portal/register-portal.js";
import {ForgottenPasswordPortal} from "../forgotten-password-portal/forgotten-password-portal.js";
<<<<<<< HEAD
import {LeaderboardPortal} from "../leaderboard-portal/leaderboard-portal.js";
=======
import {SettingsPortal} from "../settings-portal/settings-portal.js";
>>>>>>> 5db1d2be

export const DRAWER_CONTENT = Object.freeze({
    PROFILE: "profile",
    REGISTER: "register",
    FORGOT_PASSWORD: "forgottenPassword",
<<<<<<< HEAD
    LEADERBOARD: "leaderboard"
=======
    SETTINGS: "settings"
>>>>>>> 5db1d2be
});

export class DrawerMenu extends Component {
    constructor() {
        super();

        this.previous = "";
        this._oppened = false;
        LoginPortal.register();
        UserProfile.register();
        RegisterPortal.register();
        ForgottenPasswordPortal.register();
<<<<<<< HEAD
        LeaderboardPortal.register();

        this.addAutoCleanListener(this, "showUserProfile", (event) => {
            event.stopPropagation();
            this.loadContent(DRAWER_CONTENT.PROFILE);
        });
=======
        SettingsPortal.register();
>>>>>>> 5db1d2be
    }

    async connectedCallback() {
        await super.connectedCallback();

        this.addAutoCleanListener(window, "openDrawer", (event) => {
            if (this.loadContent(event.detail.type))
                this.nav(event.detail.type);
        });

        this.addAutoCleanListener(window, "changeContent", (event) => {
            this.loadContent(event.detail);
        });

        this.addAutoCleanListener(
            this.shadowRoot.getElementById("close-btn"),
            "click",
            () => this.nav(this.previous)
        );

        this.addAutoCleanListener(document, "click", (event) => {
            if (!(event.composedPath().some(element => element.localName === "drawer-menu" || element.localName === "custom-nav")) && this._oppened) {
                this.nav(this.previous);
            }
        });
    }

    loadContent(type) {
        let component;

        switch (type) {
            case DRAWER_CONTENT.PROFILE:
                component = (UserService.getInstance().isConnected())
                    ? `<user-profile user='${JSON.stringify(UserService.getInstance().user)}' editable='true' part='user-password-part'></user-profile>`
                    : "<login-portal></login-portal>";
                break;
            case DRAWER_CONTENT.REGISTER:
                component = "<register-portal></register-portal>";
                break;
            case DRAWER_CONTENT.FORGOT_PASSWORD:
                component = "<forgotten-password-portal></forgotten-password-portal>";
                break;
<<<<<<< HEAD
            case DRAWER_CONTENT.LEADERBOARD:
                component = "<leaderboard-portal></leaderboard-portal>";
=======
            case DRAWER_CONTENT.SETTINGS:
                component = "<settings-portal></settings-portal>";
>>>>>>> 5db1d2be
                break;
            default:
                console.warn("This type is not yet supported");
                return false;
        }

        this.shadowRoot.getElementById("content").innerHTML = component;
        return true;
    }

    nav(type) {
        const sidenav = this.shadowRoot.getElementById("mySidenav");
        const closeBtn = this.shadowRoot.getElementById("close-btn");

        if (this._oppened && this.previous === type) {
            closeBtn.style.visibility = "hidden";
            sidenav.classList.remove("open");
            this.shadowRoot.getElementById("content").innerHTML = "";
            this._oppened = !this._oppened;

        } else {
            closeBtn.style.visibility = "visible";
            sidenav.classList.add("open");
            this._oppened = true;
        }
        this.previous = type;
    }
}<|MERGE_RESOLUTION|>--- conflicted
+++ resolved
@@ -4,21 +4,15 @@
 import {UserProfile} from "../user-profile/user-profile.js";
 import {RegisterPortal} from "../register-portal/register-portal.js";
 import {ForgottenPasswordPortal} from "../forgotten-password-portal/forgotten-password-portal.js";
-<<<<<<< HEAD
+import {SettingsPortal} from "../settings-portal/settings-portal.js";
 import {LeaderboardPortal} from "../leaderboard-portal/leaderboard-portal.js";
-=======
-import {SettingsPortal} from "../settings-portal/settings-portal.js";
->>>>>>> 5db1d2be
 
 export const DRAWER_CONTENT = Object.freeze({
     PROFILE: "profile",
     REGISTER: "register",
     FORGOT_PASSWORD: "forgottenPassword",
-<<<<<<< HEAD
+    SETTINGS: "settings",
     LEADERBOARD: "leaderboard"
-=======
-    SETTINGS: "settings"
->>>>>>> 5db1d2be
 });
 
 export class DrawerMenu extends Component {
@@ -31,16 +25,13 @@
         UserProfile.register();
         RegisterPortal.register();
         ForgottenPasswordPortal.register();
-<<<<<<< HEAD
         LeaderboardPortal.register();
+        SettingsPortal.register();
 
         this.addAutoCleanListener(this, "showUserProfile", (event) => {
             event.stopPropagation();
             this.loadContent(DRAWER_CONTENT.PROFILE);
         });
-=======
-        SettingsPortal.register();
->>>>>>> 5db1d2be
     }
 
     async connectedCallback() {
@@ -83,13 +74,11 @@
             case DRAWER_CONTENT.FORGOT_PASSWORD:
                 component = "<forgotten-password-portal></forgotten-password-portal>";
                 break;
-<<<<<<< HEAD
+            case DRAWER_CONTENT.SETTINGS:
+                component = "<settings-portal></settings-portal>";
+                break;
             case DRAWER_CONTENT.LEADERBOARD:
                 component = "<leaderboard-portal></leaderboard-portal>";
-=======
-            case DRAWER_CONTENT.SETTINGS:
-                component = "<settings-portal></settings-portal>";
->>>>>>> 5db1d2be
                 break;
             default:
                 console.warn("This type is not yet supported");

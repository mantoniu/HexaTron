--- conflicted
+++ resolved
@@ -2,14 +2,10 @@
 import {ListenerComponent} from "../component/listener-component.js";
 import {gameService, GameStatus} from "../../services/game-service.js";
 import {USER_EVENTS, userService} from "../../services/user-service.js";
-<<<<<<< HEAD
-=======
-
->>>>>>> be77f66a
 
 export class CustomNav extends ListenerComponent {
     static HIDE_IN_GAME = ["leaderboard", "friends"];
-    static HIDE_NOT_CONNECTED = ["friends"];
+    static HIDE_NOT_CONNECTED = ["friends","message"];
 
     constructor() {
         super();
@@ -20,18 +16,12 @@
     async connectedCallback() {
         await super.connectedCallback();
 
-<<<<<<< HEAD
         this.addAutomaticEventListener(gameService, GameStatus.STARTED, () => this.hideElementsInGame());
         this.addAutomaticEventListener(userService, USER_EVENTS.CONNECTION, () => this.showElementOnConnection());
 
         if (!userService.isConnected()) {
             CustomNav.HIDE_NOT_CONNECTED.forEach(id => this.shadowRoot.getElementById(id).style.display = "none");
         }
-=======
-        this.showOnConnection();
-        this.addEventListener(userService, USER_EVENTS.CONNECTION, () => this.showOnConnection());
-        this.addEventListener(gameService, GameStatus.STARTED, () => this.hideElementsInGame());
->>>>>>> be77f66a
 
         this.shadowRoot.querySelectorAll("image-button").forEach(button => {
             this.addAutoCleanListener(
@@ -50,14 +40,6 @@
         });
     }
 
-    showOnConnection() {
-        const buttons = this.shadowRoot.querySelectorAll(".hidden-disconnected");
-
-        buttons.forEach(button =>
-            button.classList.toggle("hidden", !userService.isConnected())
-        );
-    }
-
     hideElementsInGame() {
         CustomNav.HIDE_IN_GAME.forEach(element => {
             this.shadowRoot.getElementById(element).style.display = "none";
@@ -65,6 +47,8 @@
     }
 
     showElementOnConnection() {
-        CustomNav.HIDE_NOT_CONNECTED.forEach(id => this.shadowRoot.getElementById(id).style.display = "block");
+        CustomNav.HIDE_NOT_CONNECTED.forEach(id => {
+            this.shadowRoot.getElementById(id).style.display = "block"
+        });
     }
 }
<<<<<<< HEAD
<div class="nav-links">
    <div class="nav-button">
        <image-button alt="profile" id="profile" src="/assets/profile.svg"></image-button>
    </div>
    <div class="nav-button">
        <image-button alt="settings" id="settings" src="/assets/settings.svg"></image-button>
    </div>
    <div class="nav-button">
        <image-button alt="leaderboard" id="leaderboard" src="/assets/leaderboard.svg"></image-button>
    </div>
</div>
=======
<nav>
    <ul>
        <li>
            <image-button alt="profile" id="profile" src="/assets/profile.svg"></image-button>
        </li>
        <li>
            <image-button alt="settings" id="settings" src="/assets/settings.svg"></image-button>
        </li>
        <li>
            <image-button alt="leaderboard" id="leaderboard" src="/assets/leaderboard.svg"></image-button>
        </li>
        <li>
            <image-button alt="chat" class="hidden-disconnected" id="chat" src="/assets/chat.svg"></image-button>
        </li>
    </ul>
</nav>
>>>>>>> be77f66a
<|MERGE_RESOLUTION|>--- conflicted
+++ resolved
@@ -1,4 +1,3 @@
-<<<<<<< HEAD
 <div class="nav-links">
     <div class="nav-button">
         <image-button alt="profile" id="profile" src="/assets/profile.svg"></image-button>
@@ -9,22 +8,7 @@
     <div class="nav-button">
         <image-button alt="leaderboard" id="leaderboard" src="/assets/leaderboard.svg"></image-button>
     </div>
-</div>
-=======
-<nav>
-    <ul>
-        <li>
-            <image-button alt="profile" id="profile" src="/assets/profile.svg"></image-button>
-        </li>
-        <li>
-            <image-button alt="settings" id="settings" src="/assets/settings.svg"></image-button>
-        </li>
-        <li>
-            <image-button alt="leaderboard" id="leaderboard" src="/assets/leaderboard.svg"></image-button>
-        </li>
-        <li>
-            <image-button alt="chat" class="hidden-disconnected" id="chat" src="/assets/chat.svg"></image-button>
-        </li>
-    </ul>
-</nav>
->>>>>>> be77f66a
+    <div class="nav-button">
+        <image-button alt="chat" class="hidden-disconnected" id="chat" src="/assets/chat.svg"></image-button>
+    </div>
+</div>
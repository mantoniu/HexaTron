--- conflicted
+++ resolved
@@ -10,11 +10,10 @@
             <image-button alt="leaderboard" id="leaderboard" src="/assets/leaderboard.svg"></image-button>
         </li>
         <li>
-<<<<<<< HEAD
             <image-button alt="friends" id="friends" src="/assets/friends.svg"></image-button>
-=======
+        </li>
+        <li>
             <image-button alt="chat" class="hidden-disconnected" id="chat" src="/assets/chat.svg"></image-button>
->>>>>>> be77f66a
         </li>
     </ul>
 </nav>
<<<<<<< HEAD
<submit-button background-color="var(--primary-blue)" background-hover-color="rgba(41, 128, 185, 0.9)" border-color="var(--primary-blue)" class="sendMessage"
               color="white" id="sendMessage">
    <div id="buttonSendMessage">
        <p>Send Message</p>
        <img alt="messages" id="iconMessageImage" src="../../assets/chat.png">
    </div>
</submit-button>
<image-button alt="messages" class="iconButton sendMessage" src="../../assets/chat.png"></image-button>

<submit-button background-color="var(--green)" background-hover-color="rgba(17, 136, 0, 0.9)" border-color="var(--green)" class="challenge"
               color="white" id="challenge">
    <div id="buttonChallenge">
        <p>Challenge this friend</p>
        <img alt="messages" id="iconChallengeImage" src="../../assets/vs.png">
    </div>
</submit-button>
<image-button alt="messages" class="iconButton challenge" src="../../assets/vs.png"></image-button>

<submit-button background-color="var(--red)" background-hover-color="rgba(231, 76, 60, 0.9)" border-color="var(--red)" color="white"
               id="deleteFriend">
    <div>
        <p>Delete Friend</p>
    </div>
</submit-button>
=======
<custom-button id="challenge">Challenge</custom-button>
<custom-button id="sendMessage">Send Message</custom-button>
<custom-button id="deleteFriend">Delete Friend</custom-button>
>>>>>>> fbd3d240
<|MERGE_RESOLUTION|>--- conflicted
+++ resolved
@@ -1,4 +1,3 @@
-<<<<<<< HEAD
 <submit-button background-color="var(--primary-blue)" background-hover-color="rgba(41, 128, 185, 0.9)" border-color="var(--primary-blue)" class="sendMessage"
                color="white" id="sendMessage">
     <div id="buttonSendMessage">
@@ -15,16 +14,11 @@
         <img alt="messages" id="iconChallengeImage" src="../../assets/vs.png">
     </div>
 </submit-button>
-<image-button alt="messages" class="iconButton challenge" src="../../assets/vs.png"></image-button>
+<image-button alt="challenge" class="iconButton challenge" src="../../assets/vs.png"></image-button>
 
 <submit-button background-color="var(--red)" background-hover-color="rgba(231, 76, 60, 0.9)" border-color="var(--red)" color="white"
                id="deleteFriend">
     <div>
         <p>Delete Friend</p>
     </div>
-</submit-button>
-=======
-<custom-button id="challenge">Challenge</custom-button>
-<custom-button id="sendMessage">Send Message</custom-button>
-<custom-button id="deleteFriend">Delete Friend</custom-button>
->>>>>>> fbd3d240
+</submit-button>
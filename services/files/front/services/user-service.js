--- conflicted
+++ resolved
@@ -1,13 +1,10 @@
 import {User} from "../js/User.js";
-<<<<<<< HEAD
-=======
 import {EventEmitter} from "../js/EventEmitter.js";
 
 export const USER_EVENTS = Object.freeze({
     CONNECTION: "CONNECTION",
     LOGOUT: "LOGOUT"
 });
->>>>>>> 94b43371
 
 export const USER_ACTIONS = Object.freeze({
     LOGIN: "login",
@@ -19,21 +16,12 @@
     DELETE: "delete"
 });
 
-<<<<<<< HEAD
-const defaultParameters = {
-    _keysPlayers: [["A", "Q", "E", "D"], ["U", "J", "O", "L"]],
-    _playersColors: ["#40ff00", "#ff0000"]
-};
-
-export class UserService {
-=======
 const DEFAULT_PARAMS = {
     keysPlayers: [["a", "q", "e", "d"], ["u", "j", "o", "l"]],
     playersColors: ["#ff0000", "#40ff00"]
 };
 
 export class UserService extends EventEmitter {
->>>>>>> 94b43371
     static _instance = null;
     static ERROR_MESSAGES = {
         [USER_ACTIONS.LOGIN]: {
@@ -76,12 +64,7 @@
 
         if (UserService._instance) return UserService._instance;
 
-<<<<<<< HEAD
-        this._user = JSON.parse(localStorage.getItem("user")) || new User(0, "Player 1", "assets/profile.svg", defaultParameters);
-=======
-        this._guest = new User("local-user", "Guest", "", DEFAULT_PARAMS);
-        this._user = JSON.parse(localStorage.getItem("user")) || null;
->>>>>>> 94b43371
+        this._user = JSON.parse(localStorage.getItem("user")) || new User(0, "Player 1", "assets/profile.svg", DEFAULT_PARAMS);
         this._accessToken = localStorage.getItem("accessToken") || null;
         this._refreshToken = localStorage.getItem("refreshToken") || null;
         this._connected = localStorage.getItem("connected") || false;
@@ -106,11 +89,7 @@
     }
 
     isConnected() {
-<<<<<<< HEAD
         return this._connected;
-=======
-        return this._user !== null;
->>>>>>> 94b43371
     }
 
     _getErrorMessage(status, action) {
@@ -118,24 +97,7 @@
     }
 
     async register(data) {
-<<<<<<< HEAD
-        data["parameters"] = " ";
-        const response = await this._request("POST", "api/user/register", data);
-        if (response.success) {
-            const data = response.data;
-            this._user = data.user;
-            this._accessToken = data.accessToken;
-            this._refreshToken = data.refreshToken;
-            this._connected = true;
-
-            this._saveToLocalStorage();
-            return {success: true, user: data.user};
-        }
-        return {success: false, error: this._getErrorMessage(response.status, USER_ACTIONS.REGISTER)};
-=======
-        data["parameters"] = DEFAULT_PARAMS;
         return this._authenticate("api/user/register", data, USER_ACTIONS.REGISTER);
->>>>>>> 94b43371
     }
 
     async login(data) {
@@ -146,6 +108,7 @@
         this._user = data.user;
         this._accessToken = data.accessToken;
         this._refreshToken = data.refreshToken;
+        this._connected = true;
         this._saveToLocalStorage();
         this.emit(USER_EVENTS.CONNECTION);
     }
@@ -153,19 +116,8 @@
     async _authenticate(endpoint, data, action) {
         const response = await this._request("POST", endpoint, data);
         if (response.success) {
-<<<<<<< HEAD
-            const data = response.data;
-            this._user = data.user;
-            this._accessToken = data.accessToken;
-            this._refreshToken = data.refreshToken;
-            this._connected = true;
-
-            this._saveToLocalStorage();
-            return {success: true, user: data.user};
-=======
             this._setUserData(response.data);
             return {success: true, user: this._user};
->>>>>>> 94b43371
         }
         return {success: false, error: this._getErrorMessage(response.status, action)};
     }

--- conflicted
+++ resolved
@@ -91,7 +91,6 @@
         if (UserService._instance) return UserService._instance;
 
         this._user = JSON.parse(localStorage.getItem("user")) || new User("0", "Player 1", "assets/profile.svg", DEFAULT_PARAMS);
-        this._user = JSON.parse(localStorage.getItem("user")) || new User("0", "Player 1", "assets/profile.svg", DEFAULT_PARAMS);
         this._connected = localStorage.getItem("connected") || false;
 
         if (!this._connected) {
@@ -122,20 +121,11 @@
         return UserService._instance;
     }
 
-<<<<<<< HEAD
     /**
      * Checks if a user is currently connected.
      *
      * @returns {boolean}
      */
-=======
-    updateELO(data) {
-        this.user.elo = data.elo;
-        this.user.league = data.league;
-        localStorage.setItem("user", JSON.stringify(this.user));
-    }
-
->>>>>>> 957fdad4
     isConnected() {
         return this._connected;
     }
@@ -199,12 +189,8 @@
      */
     async updateUser(newData) {
         if (this.isConnected()) {
-<<<<<<< HEAD
             const response = await apiClient.request("PATCH", `api/user/me`, newData);
-=======
-            const response = await this._request("PATCH", `api/user/me`, newData);
-
->>>>>>> 957fdad4
+
             if (response.success) {
                 const data = response.data;
 
@@ -238,6 +224,34 @@
     }
 
     /**
+     * Updates the user's ELO rating and league, then stores the updated information in localStorage.
+     *
+     * @param {Object} data - The new ranking data.
+     * @param {number} data.elo - The user's new ELO rating.
+     * @param {string} data.league - The user's new league.
+     */
+    updateELO(data) {
+        this.user.elo = data.elo;
+        this.user.league = data.league;
+        localStorage.setItem("user", JSON.stringify(this.user));
+    }
+
+    /**
+     * Fetches the leaderboard data from the API.
+     * If the user is connected and has an ID, it includes the user ID in the request.
+     *
+     * @returns {Promise<Object>} A promise resolving to the leaderboard data.
+     */
+    async getLeaderboard() {
+        let url = "api/user/leaderboard";
+        if (this.isConnected() && this.user?._id) {
+            url += `?id=${this.user?._id}`;
+        }
+        const response = await this._request("GET", url);
+        return response.data;
+    }
+
+    /**
      * Logs out the current user.
      */
     async logout() {
@@ -280,7 +294,6 @@
         return {success: false, error: this._getErrorMessage(response.status, USER_ACTIONS.RESET_PASSWORD)};
     }
 
-<<<<<<< HEAD
     /**
      * Sets user data after a successful authentication.
      * This includes the user object, access token, and refresh token.
@@ -295,55 +308,6 @@
         this._connected = true;
         this._saveToLocalStorage();
         this.emit(USER_EVENTS.CONNECTION);
-=======
-    async refreshAccessToken() {
-        const response = await this._request("POST", "api/user/refreshToken", null, this._refreshToken);
-        if (response) {
-            this._accessToken = response.accessToken;
-            localStorage.setItem("accessToken", this._accessToken);
-        }
-        return response;
-    }
-
-    async getLeaderboard() {
-        let url = "api/user/leaderboard";
-        if (this.isConnected() && this.user?._id) {
-            url += `?id=${this.user?._id}`;
-        }
-        const response = await this._request("GET", url);
-        return response.data;
-    }
-
-    async _request(method, endpoint, body = null, token = this._accessToken) {
-        const headers = {"Content-Type": "application/json"};
-        if (token)
-            headers["Authorization"] = `Bearer ${token}`;
-
-        const options = {
-            method,
-            headers,
-            body: body ? JSON.stringify(body) : null
-        };
-
-        try {
-            const response = await fetch(`${window.location}${endpoint}`, options);
-            const data = await response.json().catch(() => null);
-            if (response.status === 498) {
-                await this.refreshAccessToken();
-                return this._request(method, endpoint, body, this._accessToken);
-            }
-
-            if (!response.ok)
-                return {success: false, status: response.status};
-
-            return {success: true, data};
-        } catch (error) {
-            if (error.name === "TypeError" || error.message === "Failed to fetch")
-                return {success: false, status: 503};
-
-            return {success: false, status: 500};
-        }
->>>>>>> 957fdad4
     }
 
     /**

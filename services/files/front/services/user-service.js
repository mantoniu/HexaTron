import {User} from "../js/User.js";
import {EventEmitter} from "../js/EventEmitter.js";

/**
 * Defines user-related events.
 *
 * @constant {Object}
 */
export const USER_EVENTS = Object.freeze({
    CONNECTION: "CONNECTION",
    LOGOUT: "LOGOUT"
});

/**
 * Defines available user actions.
 *
 * @constant {Object}
 */
export const USER_ACTIONS = Object.freeze({
    LOGIN: "login",
    REGISTER: "register",
    UPDATE_USERNAME: "editUsername",
    UPDATE_PASSWORD: "updatePassword",
    RESET_PASSWORD: "resetPassword",
    LOGOUT: "logout",
    DELETE: "delete"
});

/**
 * Default parameters for new users (key bindings and player colors).
 * @constant {Object}
 */
const DEFAULT_PARAMS = {
    keysPlayers: [["a", "q", "e", "d"], ["u", "j", "o", "l"]],
    playersColors: ["#ff0000", "#40ff00"]
};

/**
 * Error messages mapped to user actions and HTTP status codes.
 * @constant {Object}
 */
const ERROR_MESSAGES = {
    [USER_ACTIONS.LOGIN]: {
        400: "Invalid login credentials.",
        401: "Incorrect password or account does not exist.",
        500: "Unable to log in at the moment. Please try again later."
    },
    [USER_ACTIONS.REGISTER]: {
        409: "This username is already taken. Please choose a different one.",
        500: "Unable to register at the moment. Please try again later."
    },
    [USER_ACTIONS.UPDATE_USERNAME]: {
        409: "This username is already taken. Please choose a different one.",
        500: "Unable to change the username at the moment. Please try again later."
    },
    [USER_ACTIONS.UPDATE_PASSWORD]: {
        401: "The current password is incorrect. Please try again.",
        500: "Unable to update the password at the moment. Please try again later."
    },
    [USER_ACTIONS.RESET_PASSWORD]: {
        401: "The security answers provided are incorrect. Please try again.",
        404: "No account found with the provided username."
    },
    [USER_ACTIONS.DELETE]: {
        404: "The user account you are trying to delete does not exist.",
        500: "Unable to delete your account at the moment. Please try again later."
    },
    default: {
        400: "Something went wrong with your request. Please check your input and try again.",
        401: "You need to log in to perform this action.",
        403: "You do not have permission to perform this action.",
        404: "The resource you are looking for could not be found.",
        500: "We are experiencing some technical difficulties. Please try again later.",
        503: "Unable to connect to the server. Please check your internet connection and try again."
    }
};

/**
 * Service for managing users
 * This class implements the Singleton pattern to ensure a single instance.
 * It extends EventEmitter to handle user-related events.
 *
 * @class UserService
 * @extends EventEmitter
 * @singleton
 */
class UserService extends EventEmitter {
    static _instance = null;

    /**
     * Creates an instance of UserService or returns the existing instance.
     */
    constructor() {
        super();

        if (UserService._instance) return UserService._instance;

        this._user = JSON.parse(localStorage.getItem("user")) || new User("0", "Player 1", "assets/profile.svg", DEFAULT_PARAMS);
        this._accessToken = localStorage.getItem("accessToken") || null;
        this._refreshToken = localStorage.getItem("refreshToken") || null;
        this._connected = localStorage.getItem("connected") || false;

        if (!this._connected) {
            localStorage.setItem("user", JSON.stringify(this._user));
        }

        UserService._instance = this;
    }

    /**
     * Gets the current user or a guest user.
     *
     * @returns {User}
     */
    get user() {
        return this._user;
    }

    /**
     * Retrieves the singleton instance of UserService.
     *
     * @returns {UserService}
     */
    static getInstance() {
        if (!UserService._instance) {
            UserService._instance = new UserService();
        }
        return UserService._instance;
    }

    /**
     * Checks if a user is currently connected.
     *
     * @returns {boolean}
     */
    isConnected() {
        return this._connected;
    }

    /**
     * Retrieves an error message based on HTTP status and action type.
     *
     * @private
     * @param {number} status - The HTTP status code.
     * @param {string} action - The user action being performed.
     * @returns {string} The corresponding error message.
     */
    _getErrorMessage(status, action) {
        return ERROR_MESSAGES[action]?.[status] || ERROR_MESSAGES.default[status] || "An unknown error has occurred.";
    }

    /**
     * Registers a new user.
     *
     * @param {Object} data - User registration data.
     * @returns {Promise<Object>}
     */
    async register(data) {
        data.parameters = this._user.parameters;
        return this._authenticate("api/user/register", data, USER_ACTIONS.REGISTER);
    }

    /**
     * Logs in a user.
     *
     * @param {Object} data - User login data.
     * @returns {Promise<Object>}
     */
    async login(data) {
        return this._authenticate("api/user/login", data, USER_ACTIONS.LOGIN);
    }

<<<<<<< HEAD
    /**
     * Handles authentication for login and registration.
     *
     * @private
     * @param {string} endpoint - The API endpoint.
     * @param {Object} data - The request body.
     * @param {string} action - The action being performed.
     * @returns {Promise<Object>} The authentication result.
     */
=======
    _setUserData(data) {
        this._user = data.user;
        this._accessToken = data.accessToken;
        this._refreshToken = data.refreshToken;
        this._connected = true;
        this._saveToLocalStorage();
        this.emit(USER_EVENTS.CONNECTION);
    }

>>>>>>> 5db1d2be
    async _authenticate(endpoint, data, action) {
        const response = await this._request("POST", endpoint, data);
        if (response.success) {
            this._setUserData(response.data);
            return {success: true, user: this._user};
        }
        return {success: false, error: this._getErrorMessage(response.status, action)};
    }

<<<<<<< HEAD
    /**
     * Updates the username of the current user.
     *
     * @param {string} newUsername - The new username to set.
     * @returns {Promise<Object>} A promise that resolves to an object indicating success or failure.
     */
    async updateUsername(newUsername) {
        const response = await this._request("PATCH", `api/user/me`, {name: newUsername});
        if (response.success) {
            const data = response.data;
            this.user.name = data.user.name;
=======
    async updateUser(newData) {
        if (this.isConnected()) {
            const response = await this._request("PATCH", `api/user/me`, newData);
            if (response.success) {
                const data = response.data;
                this._user = data.user;
                localStorage.setItem("user", JSON.stringify(this._user));
                return {success: true, ...newData};
            }
            return {success: false, error: this._getErrorMessage(response.status, USER_ACTIONS.UPDATE_USERNAME)};
        } else {
            Object.entries(newData).forEach(([key, value]) => this._user[key] = value);
>>>>>>> 5db1d2be
            localStorage.setItem("user", JSON.stringify(this._user));
        }
    }

    /**
     * Updates the password of the current user.
     *
     * @param {string} curPassword - The current password.
     * @param {string} newPassword - The new password to set.
     * @returns {Promise<Object>} A promise that resolves to an object indicating success or failure.
     */
    async updatePassword(curPassword, newPassword) {
        const response = await this._request("POST", "api/user/updatePassword", {
            oldPassword: curPassword,
            newPassword
        });
        if (response.success)
            return {success: true, message: "Password successfully modified"};

        return {success: false, error: this._getErrorMessage(response.status, USER_ACTIONS.UPDATE_PASSWORD)};
    }

    /**
     * Logs out the current user.
     */
    async logout() {
        await this._request("POST", "api/user/disconnect");
        this._reset();
        this.emit(USER_EVENTS.LOGOUT);
    }

    /**
     * Deletes the current user account.
     *
     * @returns {Promise<Object>} A promise that resolves to an object indicating success or failure.
     */
    async delete() {
        const response = await this._request("DELETE", `api/user/me`);
        if (response.success) {
            this._reset();
            return {success: true, message: "User successfully deleted."};
        }

        return {success: false, error: this._getErrorMessage(response.status, USER_ACTIONS.DELETE)};
    }

    /**
     * Resets the password for a user account.
     *
     * @param {string} username - The username of the account for which the password is being reset.
     * @param {string} password - The new password to set for the account.
     * @param {Array<string>} answers - An array of security answers to verify the user's identity.
     * @returns {Promise<Object>} A promise that resolves to an object indicating success or failure.
     */
    async resetPassword(username, password, answers) {
        const response = await this._request("POST", "api/user/resetPassword", {username, password, answers});
        if (response.success)
            return {success: true, message: "Password successfully reset."};

        return {success: false, error: this._getErrorMessage(response.status, USER_ACTIONS.RESET_PASSWORD)};
    }

    /**
     * Refreshes the access token using the refresh token.
     *
     * @returns {Promise<Object>} A promise that resolves to the new access token or an error.
     */
    async refreshAccessToken() {
        const response = await this._request("POST", "api/user/refreshToken", null, this._refreshToken);
        if (response) {
            this._accessToken = response.accessToken;
            localStorage.setItem("accessToken", this._accessToken);
        }
        return response;
    }

    /**
     * Sends an HTTP request to the server.
     *
     * @private
     * @param {string} method - The HTTP method (GET, POST, PATCH, DELETE).
     * @param {string} endpoint - The API endpoint.
     * @param {Object|null} body - The request body (if applicable).
     * @param {string|null} token - The authentication token.
     * @returns {Promise<Object>} The response object.
     */
    async _request(method, endpoint, body = null, token = this._accessToken) {
        const headers = {"Content-Type": "application/json"};
        if (token)
            headers["Authorization"] = `Bearer ${token}`;

        const options = {
            method,
            headers,
            body: body ? JSON.stringify(body) : null
        };

        try {
            const response = await fetch(`${window.location}${endpoint}`, options);
            const data = await response.json().catch(() => null);
            if (response.status === 498) {
                await this.refreshAccessToken();
                return this._request(method, endpoint, body, this._accessToken);
            }

            if (!response.ok)
                return {success: false, status: response.status};

            return {success: true, data};
        } catch (error) {
            if (error.name === "TypeError" || error.message === "Failed to fetch")
                return {success: false, status: 503};

            return {success: false, status: 500};
        }
    }

    /**
     * Sets user data after a successful authentication.
     * This includes the user object, access token, and refresh token.
     * The data is also saved to localStorage.
     *
     * @private
     * @param {Object} data - The user data to set.
     */
    _setUserData(data) {
        this._user = data.user;
        this._accessToken = data.accessToken;
        this._refreshToken = data.refreshToken;
        this._saveToLocalStorage();
        this.emit(USER_EVENTS.CONNECTION);
    }

    /**
     * Saves the current user data to localStorage.
     *
     * @private
     */
    _saveToLocalStorage() {
        localStorage.setItem("user", JSON.stringify(this._user));
        localStorage.setItem("accessToken", this._accessToken);
        localStorage.setItem("refreshToken", this._refreshToken);
        localStorage.setItem("connected", this._connected);
    }

    /**
     * Clears user data from localStorage.
     *
     * @private
     */
    _clearLocalStorage() {
        localStorage.removeItem("user");
        localStorage.removeItem("accessToken");
        localStorage.removeItem("refreshToken");
        localStorage.removeItem("connected");
    }

    /**
     * Resets the user service to its initial state.
     *
     * @private
     */
    _reset() {
        this._user = null;
        this._accessToken = null;
        this._refreshToken = null;
        this._connected = false;
        this._clearLocalStorage();
    }
}

export const userService = UserService.getInstance();<|MERGE_RESOLUTION|>--- conflicted
+++ resolved
@@ -170,7 +170,6 @@
         return this._authenticate("api/user/login", data, USER_ACTIONS.LOGIN);
     }
 
-<<<<<<< HEAD
     /**
      * Handles authentication for login and registration.
      *
@@ -180,17 +179,6 @@
      * @param {string} action - The action being performed.
      * @returns {Promise<Object>} The authentication result.
      */
-=======
-    _setUserData(data) {
-        this._user = data.user;
-        this._accessToken = data.accessToken;
-        this._refreshToken = data.refreshToken;
-        this._connected = true;
-        this._saveToLocalStorage();
-        this.emit(USER_EVENTS.CONNECTION);
-    }
-
->>>>>>> 5db1d2be
     async _authenticate(endpoint, data, action) {
         const response = await this._request("POST", endpoint, data);
         if (response.success) {
@@ -200,19 +188,12 @@
         return {success: false, error: this._getErrorMessage(response.status, action)};
     }
 
-<<<<<<< HEAD
-    /**
-     * Updates the username of the current user.
-     *
-     * @param {string} newUsername - The new username to set.
+    /**
+     * Updates the current user.
+     *
+     * @param {Object} newData - The new data to set.
      * @returns {Promise<Object>} A promise that resolves to an object indicating success or failure.
      */
-    async updateUsername(newUsername) {
-        const response = await this._request("PATCH", `api/user/me`, {name: newUsername});
-        if (response.success) {
-            const data = response.data;
-            this.user.name = data.user.name;
-=======
     async updateUser(newData) {
         if (this.isConnected()) {
             const response = await this._request("PATCH", `api/user/me`, newData);
@@ -225,7 +206,6 @@
             return {success: false, error: this._getErrorMessage(response.status, USER_ACTIONS.UPDATE_USERNAME)};
         } else {
             Object.entries(newData).forEach(([key, value]) => this._user[key] = value);
->>>>>>> 5db1d2be
             localStorage.setItem("user", JSON.stringify(this._user));
         }
     }
@@ -355,6 +335,7 @@
         this._user = data.user;
         this._accessToken = data.accessToken;
         this._refreshToken = data.refreshToken;
+        this._connected = true;
         this._saveToLocalStorage();
         this.emit(USER_EVENTS.CONNECTION);
     }

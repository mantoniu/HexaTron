/* TYPE DEFINITION */
const Conversation = {
    bsonType: "object",
    required: ["createdAt"],
    properties: {
        _id: {
            bsonType: "objectId"
        },
        participants: {
            bsonType: "array",
            items: {
                bsonType: "objectId"
            },
            minItems: 2,
            uniqueItems: true
        },
        createdAt: {
            bsonType: "date"
        },
        isGlobal: {
            bsonType: "bool"
        }
    },
    oneOf: [
        {required: ["participants"]},
        {required: ["isGlobal"]}
    ]
};

const Message = {
    bsonType: "object",
    required: ["conversationId", "senderId", "content", "timestamp", "isRead"],
    properties: {
        _id: {
            bsonType: "objectId"
        },
        conversationId: {
            bsonType: "objectId"
        },
        senderId: {
            bsonType: "objectId"
        },
        content: {
            bsonType: "string"
        },
        timestamp: {
            bsonType: "date"
        },
        isRead: {
            bsonType: "bool"
        }
    }
};

const Parameters = {
    bsonType: "object",
    required: ["keysPlayers", "playersColors"],
    properties: {
        _id: {
            bsonType: "objectId"
        },
        keysPlayers: {
            bsonType: "array",
            items: {
                bsonType: "array",
                items: {
                    bsonType: "string"
                }
            }
        },
        playersColors: {
            bsonType: "array",
            items: {
                bsonType: "string"
            }
        }
    },
    additionalProperties: false
};

const User = {
    bsonType: "object",
    required: ["name", "parameters", "password", "answers", "elo"],
    properties: {
        _id: {
            bsonType: "objectId"
        },
        name: {
            bsonType: "string",
            minLength: 4,
            maxLength: 20,
            pattern: "^[a-zA-Z0-9_\\-]+$"
        },
        parameters: Parameters,
        password: {
            bsonType: "string",
            minLength: 8,
            maxLength: 64
        },
        answers: {
            bsonType: "array",
            minItems: 3,
            maxItems: 3,
            items: {
                bsonType: "string",
                minLength: 1,
                maxLength: 50
            }
        },
        elo: {
            bsonType: "number"
        }
<<<<<<< HEAD
    },
    elo: {
        bsonType: "number"
    },
    friends: {
        bsonType: "array",
        items: {
            bsonType: "object",
            properties: {
                friendId: {
                    bsonType: "objectId"
                },
                status: {
                    bsonType: "string"
                }
            }
        }
=======
>>>>>>> be77f66a
    }
};

const RefreshToken = {
    bsonType: "object",
    required: ["userId", "refreshToken"],
    properties: {
        _id: {
            bsonType: "objectId"
        },
        userId: {
            bsonType: "string"
        },
        refreshToken: {
            bsonType: "string"
        }
    }
};

/* UTILS */
const bsonToJsonMap = new Map([
    ["double", "number"],
    ["string", "string"],
    ["object", "object"],
    ["array", "array"],
    ["binData", "string"],
    ["objectId", "string"],
    ["bool", "boolean"],
    ["date", "string"],
    ["null", "null"],
    ["regex", "string"],
    ["javascript", "string"],
    ["int", "number"],
    ["long", "number"],
    ["decimal128", "string"],
    ["timestamp", "string"],
    ["undefined", "null"],
    ["symbol", "string"],
    ["minKey", null],
    ["maxKey", null],
    ["number", "number"]
]);

/**
 * Function to convert MongoDB schema to JSON
 * @param {Object} schema - MongoDB schema
 * @returns {Object} - JSON schema for Swagger documentation
 */
function convertBsonToSwagger(schema) {
    let swaggerSchema = {};
    for (let key in schema) {
        if (key === "bsonType") {
            swaggerSchema["type"] = bsonToJsonMap.get(schema[key]) || "string";
        } else if (typeof schema[key] === "object") {
            swaggerSchema[key] = convertBsonToSwagger(schema[key]);
        } else {
            swaggerSchema[key] = schema[key];
        }
    }
    return swaggerSchema;
}

/* JSON */
let userJson = convertBsonToSwagger(User);
userJson["_id"] = {"type": "string"};

const refreshTokenJson = convertBsonToSwagger(RefreshToken);

/* EXPORTS */
module.exports = {User, Conversation, Message, Parameters, RefreshToken, userJson, refreshTokenJson};<|MERGE_RESOLUTION|>--- conflicted
+++ resolved
@@ -109,27 +109,21 @@
         },
         elo: {
             bsonType: "number"
-        }
-<<<<<<< HEAD
-    },
-    elo: {
-        bsonType: "number"
-    },
-    friends: {
-        bsonType: "array",
-        items: {
-            bsonType: "object",
-            properties: {
-                friendId: {
-                    bsonType: "objectId"
-                },
-                status: {
-                    bsonType: "string"
+        },
+        friends: {
+            bsonType: "array",
+            items: {
+                bsonType: "object",
+                properties: {
+                    friendId: {
+                        bsonType: "objectId"
+                    },
+                    status: {
+                        bsonType: "string"
+                    }
                 }
             }
         }
-=======
->>>>>>> be77f66a
     }
 };
 

--- conflicted
+++ resolved
@@ -5,13 +5,8 @@
 WORKDIR /app
 COPY package*.json ./
 RUN npm install
-<<<<<<< HEAD
+
 COPY ./*.js /app/
-##COPY ./healthcheck.js /app
-=======
 
-COPY ./index.js /app/index.js
-
->>>>>>> c12b5887
 EXPOSE 8003
 CMD ["npm", "start"]
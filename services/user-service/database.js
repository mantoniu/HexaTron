const {MongoClient, ObjectId} = require("mongodb");
const bcrypt = require("bcrypt");
const jwt = require("jsonwebtoken");
<<<<<<< HEAD
const {DATABASE_ERRORS, USER_FIELDS} = require("./utils");
const userCollection = process.env.USER_COLLECTION;
const refreshTokenCollection = process.env.TOKEN_COLLECTION;
=======
const {convertToID, convertToString, DATABASE_ERRORS, USER_FIELDS} = require("./utils");
const {leagueRank, switchOptions, addEloPipeline, addRankPipeline, groupPipelineCreation} = require("./pipeline-utils");

const userCollection = "users";
const refreshTokenCollection = "refreshTokens";
>>>>>>> 957fdad4
const dbName = process.env.DB_NAME;
const uri = process.env.URI;
const client = new MongoClient(uri);
const db = client.db(dbName);
const initialELO = 1000;

function getLeague(score) {
    let league = "Wood";
    for (const elo of Object.keys(leagueRank)) {
        if (score >= elo) {
            league = leagueRank[elo];
        }
    }
    return league;
}

function handleMongoError(error) {
    switch (error.code) {
        case 11000:
            throw new Error(DATABASE_ERRORS.USERNAME_ALREADY_EXISTS);
        case 121:
            throw new Error(DATABASE_ERRORS.VALIDATION_FAILED);
        default:
            throw error;
    }
}

async function mongoOperation(operation) {
    try {
        return await operation();
    } catch (error) {
        handleMongoError(error);
    }
}

async function getUserByFilter(filter, excludedFields = []) {
    const projection = excludedFields.reduce((acc, field) => ({...acc, [field]: 0}), {});

    const user = await mongoOperation(() =>
        db.collection(userCollection).findOne(
            filter,
            {projection}
        )
    );

    if (!user)
        throw new Error(DATABASE_ERRORS.USER_NOT_FOUND);

    user.league = getLeague(user.elo);
    return user;
}

async function getUserByName(name, excludedFields = []) {
    return getUserByFilter({name}, excludedFields);
}

async function getUserByID(id, excludedFields = []) {
    return getUserByFilter({_id: new ObjectId(id)}, excludedFields);
}

function generateToken(userId, access) {
    try {
        return jwt.sign(
            {userId},
            access ? process.env.ACCESS_TOKEN_SECRET : process.env.REFRESH_TOKEN_SECRET,
            {expiresIn: access ? "15m" : "7d"}
        );
    } catch (error) {
        throw new Error(DATABASE_ERRORS.TOKEN_GENERATION_FAILED);
    }
}

async function generateRefreshToken(userId) {
    const token = generateToken(userId, false);
    const result = await mongoOperation(() =>
        db.collection(refreshTokenCollection).insertOne({userId, refreshToken: token})
    );
    if (!result.acknowledged)
        throw new Error(DATABASE_ERRORS.TOKEN_INSERT_FAILED);
    return token;
}

async function deleteToken(userId) {
    const result = await mongoOperation(() =>
        db.collection(refreshTokenCollection).deleteOne({userId})
    );
    if (result.deletedCount === 0)
        throw new Error(DATABASE_ERRORS.TOKEN_NOT_FOUND);
    return true;
}

async function addUser(newUser) {
    newUser.elo = initialELO;
    const result = await mongoOperation(() =>
        db.collection(userCollection).insertOne(newUser)
    );
<<<<<<< HEAD

    const userId = result.insertedId.toHexString();
=======
    const userId = convertToString(result.insertedId);
>>>>>>> 957fdad4
    try {
        const user = await getUserByID(userId, [USER_FIELDS.password, USER_FIELDS.answers]);

        const accessToken = generateToken(userId, true);
        const refreshToken = await generateRefreshToken(userId);
        return {accessToken, refreshToken, user};
    } catch (error) {
        await deleteUserByID(userId);
        throw error;
    }
}

async function getUserID(userName) {
    const user = await mongoOperation(() =>
        db.collection(userCollection).findOne({name: userName}, {projection: {_id: 1}})
    );
    if (!user)
        throw new Error(DATABASE_ERRORS.USER_NOT_FOUND);
    return user._id.toHexString();
}

async function deleteUserByID(userId) {
    const result = await mongoOperation(() =>
        db.collection(userCollection).deleteOne({_id: new ObjectId(userId)})
    );
    if (result.deletedCount === 0)
        throw new Error(DATABASE_ERRORS.USER_NOT_FOUND);
    return true;
}

async function checkPassword(credential, enteredPwd, withID) {
    const user = withID
        ? await getUserByID(credential, [USER_FIELDS.answers])
        : await getUserByName(credential, [USER_FIELDS.answers])
    if (!user)
        throw new Error(DATABASE_ERRORS.USER_NOT_FOUND);

    const match = await bcrypt.compare(enteredPwd, user.password);
    if (!match)
        throw new Error(DATABASE_ERRORS.INVALID_PASSWORD);

    const {password, ...res} = user;
    res._id = res._id.toHexString();
    return res;
}

async function updateUser(newUserData, userId) {
    const modification = await mongoOperation(() =>
        db.collection(userCollection).updateOne(
            {_id: new ObjectId(userId)},
            {$set: newUserData}
        )
    );

    if (modification.matchedCount === 0)
        throw new Error(DATABASE_ERRORS.USER_NOT_FOUND);
    return await getUserByID(userId, [USER_FIELDS.password, USER_FIELDS.answers]);
}

async function refreshAccessToken(userId) {
    const refreshTokenPresent = await mongoOperation(() =>
        db.collection(refreshTokenCollection).findOne({userId})
    );
    if (!refreshTokenPresent)
        throw new Error(DATABASE_ERRORS.TOKEN_NOT_FOUND);
    return generateToken(userId, true);
}

async function resetPassword(username, answers, newPassword) {
    const userId = await getUserID(username);
    const user = await getUserByID(userId);
    if (!user.answers.every((el, i) => answers[i] === el))
        throw new Error(DATABASE_ERRORS.SECURITY_ANSWERS_MISMATCH);

    await updateUser({password: newPassword}, userId);
    return true;
}

async function getElo(players) {
    players = players.map(id => convertToID(id));
    let result = await mongoOperation(() =>
        db.collection(userCollection).find({"_id": {"$in": players}}, {projection: {_id: 1, elo: 1}}).toArray()
    );
    result.forEach(player => player._id = convertToString(player._id));
    return result;
}

async function leaderboard() {
    const result = await db.collection(userCollection).aggregate([
        {
            $addFields: {
                league: {
                    $switch: switchOptions
                }
            }
        },
        {
            $facet: {
                byLeague: [
                    groupPipelineCreation("$league"),
                    addEloPipeline,
                    addRankPipeline
                ],

                global: [
                    groupPipelineCreation("Global"),
                    addEloPipeline,
                    addRankPipeline
                ]
            }
        },
        {
            $project: {
                combined: {$concatArrays: ["$byLeague", "$global"]}
            }
        },
        {$unwind: "$combined"},
        {$replaceRoot: {newRoot: "$combined"}}
    ]).toArray();

    return Object.fromEntries(result.map(document => [document._id, document.players]));
}

async function getRank(id) {
    const user = await getUserByID(id);

    const rankLeagueOnly = await db.collection(userCollection).countDocuments({
        league: user.league,
        elo: {$gt: user.elo}
    }) + 1;

    const rankGlobal = await db.collection(userCollection).countDocuments({
        elo: {$gt: user.elo}
    }) + 1;

    return {[getLeague(user.elo)]: rankLeagueOnly, "Global": rankGlobal};
}

module.exports = {
    deleteToken,
    addUser,
    generateToken,
    generateRefreshToken,
    checkPassword,
    updateUser,
    resetPassword,
    refreshAccessToken,
    deleteUserByID,
    getElo,
    leaderboard,
    getRank
};<|MERGE_RESOLUTION|>--- conflicted
+++ resolved
@@ -1,17 +1,11 @@
 const {MongoClient, ObjectId} = require("mongodb");
 const bcrypt = require("bcrypt");
 const jwt = require("jsonwebtoken");
-<<<<<<< HEAD
 const {DATABASE_ERRORS, USER_FIELDS} = require("./utils");
+const {leagueRank, switchOptions, addEloPipeline, addRankPipeline, groupPipelineCreation} = require("./pipeline-utils");
+
 const userCollection = process.env.USER_COLLECTION;
 const refreshTokenCollection = process.env.TOKEN_COLLECTION;
-=======
-const {convertToID, convertToString, DATABASE_ERRORS, USER_FIELDS} = require("./utils");
-const {leagueRank, switchOptions, addEloPipeline, addRankPipeline, groupPipelineCreation} = require("./pipeline-utils");
-
-const userCollection = "users";
-const refreshTokenCollection = "refreshTokens";
->>>>>>> 957fdad4
 const dbName = process.env.DB_NAME;
 const uri = process.env.URI;
 const client = new MongoClient(uri);
@@ -108,12 +102,8 @@
     const result = await mongoOperation(() =>
         db.collection(userCollection).insertOne(newUser)
     );
-<<<<<<< HEAD
 
     const userId = result.insertedId.toHexString();
-=======
-    const userId = convertToString(result.insertedId);
->>>>>>> 957fdad4
     try {
         const user = await getUserByID(userId, [USER_FIELDS.password, USER_FIELDS.answers]);
 
